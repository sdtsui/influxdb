--- conflicted
+++ resolved
@@ -307,17 +307,8 @@
 
 	// Find all entries whose index is between the previous index and the current index.
 	for i := l.commitIndex + 1; i <= index; i++ {
-<<<<<<< HEAD
-		entry := l.entries[i - 1 - l.startIndex]
-
-		// Apply the changes to the state machine.
-		if err := l.ApplyFunc(entry.Command); err != nil {
-			return err
-		}
-=======
-		entryIndex := i-1
+		entryIndex := i - 1 - l.startIndex
 		entry := l.entries[entryIndex]
->>>>>>> 77c63cc1
 
 		// Write to storage.
 		if err := entry.Encode(l.file); err != nil {
